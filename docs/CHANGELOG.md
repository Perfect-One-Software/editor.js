--- conflicted
+++ resolved
@@ -1,17 +1,15 @@
 # Changelog
 
-<<<<<<< HEAD
 ### 2.29.0
 
 - `Fix` — Passing an empty array via initial data or `blocks.render()` won't break the editor
 - `Fix` — Layout did not shrink when a large document cleared in Chrome
 - `Fix` — Multiple Tooltip elements creation fixed
 - `Fix` — When the focusing Block is out of the viewport, the page will be scrolled.
-=======
+
 ### 2.28.2
 
 - `Fix` — Get rid of redundant logs from the build
->>>>>>> b8cfcaec
 
 ### 2.28.1
 
