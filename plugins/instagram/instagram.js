/**
 * Instagram plugin
 * @version 1.0.0
 */
var instagram = (function(instagram) {

    var methods = {

        render : function(content) {

            codex.content.switchBlock(codex.content.currentNode, content, 'instagram');

            var blockContent = codex.content.currentNode.childNodes[0];
            blockContent.classList.add('instagram__loader');

            window.instgrm.Embeds.process();

            setTimeout(function(){
                blockContent.classList.remove('instagram__loader');
            }, 500);
        },

        /**
         * Drawing html content.
         *
         * @param url
         * @returns {Element} blockquote - HTML template for Instagram Embed JS
         */
        instagramBlock : function(url) {

            var blockquote = codex.draw.node('BLOCKQUOTE', 'instagram-media instagram', {}),
                div        = codex.draw.node('DIV', '', {}),
                paragraph  = codex.draw.node('P', 'ce-paste__instagram--p', {}),
                anchor     = codex.draw.node('A', '', { href : url });

            blockquote.dataset.instgrmVersion = 4;

            paragraph.appendChild(anchor);
            div.appendChild(paragraph);
            blockquote.appendChild(div);

            return blockquote;

        }
    };

    /**
     * Prepare before usage
     * Load important scripts to render embed
     */
    instagram.prepare = function() {

        var script = "//platform.instagram.com/en_US/embeds.js";

        /**
         * Load widget
         */
        codex.core.importScript(script, 'instagramAPI');
    };

    /**
     * Make instagram embed via Widgets method
     */
    instagram.make = function(data, isInternal) {

        if (!data.instagram_url)
            return;

        var block = methods.instagramBlock(data.instagram_url);

        if (isInternal) {

            setTimeout(function() {

                /** Render block */
                methods.render(block);

            }, 200);
        }

        if (!isInternal) {
            methods.render(block);
        }

        return block;
    };

    instagram.validate = function(data) {
        return true;
    };

    /**
     * Saving JSON output.
     * Upload data via ajax
     */
    instagram.save = function(blockContent) {

        var data;

        if (!blockContent)
            return;

        /** Example */
        data = {
            instagram_url: blockContent.src
        };

        return data;

    };

    instagram.validate = function(data) {

        var checkUrl = new RegExp("http?.+instagram.com\/p?.");

        if (!data.instagram_url || checkUrl.exec(data.instagram_url).length == 0)
            return;

        return true;
    };

    /**
     * Render data
     */
    instagram.render = function(data) {
        return instagram.make(data);
    };

    return instagram;

<<<<<<< HEAD
};

/**
 * callback for instagram url's coming from pasteTool
 * Using instagram Embed Widgete to render
 * @param url
 */
instagramTool.urlPastedCallback = function(url) {
    var data = {
        instagram_url: url
    };

    codex.tools.instagram.make(data, true);

};
=======
})({});
>>>>>>> 5c95baed
<|MERGE_RESOLUTION|>--- conflicted
+++ resolved
@@ -126,24 +126,21 @@
         return instagram.make(data);
     };
 
+    /**
+     * callback for instagram url's coming from pasteTool
+     * Using instagram Embed Widgete to render
+     * @param url
+     */
+    instagram.urlPastedCallback = function(url) {
+        var data = {
+            instagram_url: url
+        };
+
+        codex.tools.instagram.make(data, true);
+
+    };
+
+
     return instagram;
 
-<<<<<<< HEAD
-};
-
-/**
- * callback for instagram url's coming from pasteTool
- * Using instagram Embed Widgete to render
- * @param url
- */
-instagramTool.urlPastedCallback = function(url) {
-    var data = {
-        instagram_url: url
-    };
-
-    codex.tools.instagram.make(data, true);
-
-};
-=======
-})({});
->>>>>>> 5c95baed
+})({});