/**
 * Twitter plugin
 * @version 1.0.0
 */

var twitter = (function(twitter) {

    var methods = {

        /**
         * Twitter render method appends content after block
         * @param tweetId
         */
        twitter : function(data, tweet) {

            setTimeout(function() {
                window.twttr.widgets.createTweet(data.id_str, tweet);
            }, 1000);

            tweet.classList.add('twitter__loader');

            if (codex.content.currentNode) {
                tweet.dataset.statusUrl = data.status_url;
                codex.content.switchBlock(codex.content.currentNode, tweet, 'twitter');
            }

            /**
             * in case if we need extra data
             */
            if (!data.user) {

                codex.core.ajax({
                    url : '/writing/tweetInfo?tweetId=' + data.id_str,
                    type: "GET",
                    success: function(result) {
                        methods.saveTwitterData(result, tweet);
                    }
                });

            } else {

                tweet.dataset.profileImageUrl = data.user.profile_image_url;
                tweet.dataset.profileImageUrlHttps = data.user.profile_image_url_https;
                tweet.dataset.screenName = data.user.screen_name;
                tweet.dataset.name = data.user.name;
                tweet.dataset.id = data.id;
                tweet.dataset.idStr = data.id_str;
                tweet.dataset.text = data.text;
                tweet.dataset.createdAt = data.created_at;
                tweet.dataset.statusUrl = data.status_url;
                tweet.dataset.media = data.media;

                tweet.classList.remove('twitter__loader');

            }

        },

        twitterBlock : function() {
            var block = codex.draw.node('DIV', '', { height: "20px" });
            return block;
        },

        saveTwitterData : function(result, tweet) {
            var data = JSON.parse(result),
                twitterContent = tweet;

            setTimeout(function() {

                /**
                 * Save twitter data via data-attributes
                 */
                twitterContent.dataset.profileImageUrl = data.user.profile_image_url;
                twitterContent.dataset.profileImageUrlHttps = data.user.profile_image_url_https;
                twitterContent.dataset.screenName = data.user.screen_name;
                twitterContent.dataset.name = data.user.name;
                twitterContent.dataset.id = data.id;
                twitterContent.dataset.idStr = data.id_str;
                twitterContent.dataset.text = data.text;
                twitterContent.dataset.createdAt = data.created_at;
                twitterContent.dataset.media = data.entities.urls.length > 0 ? "false" : "true";

                twitterContent.classList.remove('twitter__loader');

            }, 50);

        }
    };

    /**
     * Prepare twitter scripts
     */
    twitter.prepare = function() {

        var script = "//platform.twitter.com/widgets.js";

        /**
         * Load script
         */
        codex.core.importScript(script, 'twitterAPI');

    };

    twitter.make = function(data) {

        if (!data.id || !data.status_url)
            return;

        if (!data.id_str && typeof(data.id) === 'number') {
            data.id_str = data.status_url.match(/[^\/]+$/)[0];
        }

        var blockContent = methods.twitterBlock();

        methods.twitter(data, blockContent);

        return blockContent;
    };

    twitter.validate = function(data) {
        return true;
    };

    twitter.save = function(blockContent) {

        var data;

        data = {
            media:blockContent.dataset.media,
            conversation:false,
            user:{
                profile_image_url: blockContent.dataset.profileImageUrl,
                profile_image_url_https: blockContent.dataset.profileImageUrlHttps,
                screen_name: blockContent.dataset.screenName,
                name: blockContent.dataset.name
            },
            id: blockContent.dataset.id || blockContent.dataset.tweetId,
            id_str : blockContent.dataset.idStr,
            text: blockContent.dataset.text,
            created_at: blockContent.dataset.createdAt,
            status_url: blockContent.dataset.statusUrl,
            caption: ""
        };

        return data;
    };

    twitter.render = function(data) {
        return twitter.make(data);
    };

    return twitter;

})({});




<<<<<<< HEAD
    twitterBlock : function() {
        var block = codex.draw.node('DIV', '', {});
        return block;
    }
};

/**
 * callback for twitter utl's coming from pasteTool
 * Using Twittter Widget to render
 * @param url
 */
twitterTool.urlPastedCallback = function(url) {

    var tweetId,
        arr,
        data;

    arr = url.split('/');
    tweetId = arr.pop();

    /** Example */
    data = {
        media:true,
        conversation:false,
        user:{
            profile_image_url:"http:\/\/pbs.twimg.com\/profile_images\/1817165982\/nikita-likhachev-512_normal.jpg",
            profile_image_url_https:"https:\/\/pbs.twimg.com\/profile_images\/1817165982\/nikita-likhachev-512_normal.jpg",
            screen_name:"Niketas",
            name:"Никита Лихачёв"
        },
        id: tweetId,
        text:"ВНИМАНИЕ ЧИТАТЬ ВСЕМ НЕ ДАЙ БОГ ПРОПУСТИТЕ НУ ИЛИ ХОТЯ БЫ КЛИКНИ И ПОДОЖДИ 15 СЕКУНД https:\/\/t.co\/iWyOHf4xr2",
        created_at:"Tue Jun 28 14:09:12 +0000 2016",
        status_url:"https:\/\/twitter.com\/Niketas\/status\/747793978511101953",
        caption:"Caption"
    };

    codex.tools.twitter.make(data);
}
=======
>>>>>>> 5c95baed
<|MERGE_RESOLUTION|>--- conflicted
+++ resolved
@@ -149,52 +149,41 @@
         return twitter.make(data);
     };
 
+    /**
+     * callback for twitter utl's coming from pasteTool
+     * Using Twittter Widget to render
+     * @param url
+     */
+    twitter.urlPastedCallback = function(url) {
+
+        var tweetId,
+            arr,
+            data;
+
+        arr = url.split('/');
+        tweetId = arr.pop();
+
+        /** Example */
+        data = {
+            media:true,
+            conversation:false,
+            user:{
+                profile_image_url:"http:\/\/pbs.twimg.com\/profile_images\/1817165982\/nikita-likhachev-512_normal.jpg",
+                profile_image_url_https:"https:\/\/pbs.twimg.com\/profile_images\/1817165982\/nikita-likhachev-512_normal.jpg",
+                screen_name:"Niketas",
+                name:"Никита Лихачёв"
+            },
+            id: tweetId,
+            text:"ВНИМАНИЕ ЧИТАТЬ ВСЕМ НЕ ДАЙ БОГ ПРОПУСТИТЕ НУ ИЛИ ХОТЯ БЫ КЛИКНИ И ПОДОЖДИ 15 СЕКУНД https:\/\/t.co\/iWyOHf4xr2",
+            created_at:"Tue Jun 28 14:09:12 +0000 2016",
+            status_url:"https:\/\/twitter.com\/Niketas\/status\/747793978511101953",
+            caption:"Caption"
+        };
+
+        codex.tools.twitter.make(data);
+    }
+
+
     return twitter;
 
-})({});
-
-
-
-
-<<<<<<< HEAD
-    twitterBlock : function() {
-        var block = codex.draw.node('DIV', '', {});
-        return block;
-    }
-};
-
-/**
- * callback for twitter utl's coming from pasteTool
- * Using Twittter Widget to render
- * @param url
- */
-twitterTool.urlPastedCallback = function(url) {
-
-    var tweetId,
-        arr,
-        data;
-
-    arr = url.split('/');
-    tweetId = arr.pop();
-
-    /** Example */
-    data = {
-        media:true,
-        conversation:false,
-        user:{
-            profile_image_url:"http:\/\/pbs.twimg.com\/profile_images\/1817165982\/nikita-likhachev-512_normal.jpg",
-            profile_image_url_https:"https:\/\/pbs.twimg.com\/profile_images\/1817165982\/nikita-likhachev-512_normal.jpg",
-            screen_name:"Niketas",
-            name:"Никита Лихачёв"
-        },
-        id: tweetId,
-        text:"ВНИМАНИЕ ЧИТАТЬ ВСЕМ НЕ ДАЙ БОГ ПРОПУСТИТЕ НУ ИЛИ ХОТЯ БЫ КЛИКНИ И ПОДОЖДИ 15 СЕКУНД https:\/\/t.co\/iWyOHf4xr2",
-        created_at:"Tue Jun 28 14:09:12 +0000 2016",
-        status_url:"https:\/\/twitter.com\/Niketas\/status\/747793978511101953",
-        caption:"Caption"
-    };
-
-    codex.tools.twitter.make(data);
-}
-=======
->>>>>>> 5c95baed
+})({});